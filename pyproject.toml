--- conflicted
+++ resolved
@@ -60,21 +60,6 @@
 [tool.setuptools]
 zip-safe = false
 license-files = ["LICENSE.txt"]
-<<<<<<< HEAD
-=======
-namespace-packages = [
-    "stsci",
-]
-
-[tool.coverage.run]
-omit = [
-    "stsci/imagestats/_version.py",
-    "stsci/imagestats/tests/*.py",
-]
-
-[tool.setuptools.packages.find]
-namespaces = true
->>>>>>> 7ead15ca
 
 [tool.setuptools.package-data]
 "*" = [
@@ -83,4 +68,10 @@
 ]
 
 [tool.setuptools_scm]
-write_to = "stsci/imagestats/_version.py"+write_to = "stsci/imagestats/_version.py"
+
+[tool.coverage.run]
+omit = [
+    "stsci/imagestats/_version.py",
+    "stsci/imagestats/tests/*.py",
+]