[project]
name = "stsci.imagestats"
<<<<<<< HEAD
dynamic = ["version"]
description = "Compute sigma-clipped statistics on data arrays"
readme = "README.rst"
authors = [
    {name = "Warren Hack", email = "help@stsci.edu"},
    {name = "Christopher Hanley", email = "help@stsci.edu"},
]
license = { text = "BSD-3-Clause" }
requires-python = ">=3.8"
=======
description = "Compute sigma-clipped statistics on data arrays"
requires-python = ">=3.7"
authors = [
    { name = "Warren Hack", email = "help@stsci.edu" },
    { name = "Christopher Hanley" },
]
>>>>>>> 51567af2
classifiers = [
    "Intended Audience :: Science/Research",
    "License :: OSI Approved :: BSD License",
    "Operating System :: OS Independent",
<<<<<<< HEAD
    "Programming Language :: C",
    "Programming Language :: Cython",
    "Programming Language :: Python :: 3",
    "Programming Language :: Python :: Implementation :: CPython",
    "Topic :: Scientific/Engineering :: Astronomy",
    "Topic :: Scientific/Engineering :: Physics",
    "Development Status :: 7 - Inactive",
]
dependencies = [
    "numpy>=1.20",
]
=======
    "Programming Language :: Python",
    "Topic :: Scientific/Engineering :: Astronomy",
    "Topic :: Software Development :: Libraries :: Python Modules",
    "Development Status :: 7 - Inactive",
]
dependencies = [
    "numpy>=1.14",
]
dynamic = [
    "version",
]

[project.readme]
file = "README.rst"
content-type = "text/x-rst"

[project.license]
file = "LICENSE.txt"
content-type = "text/plain"

[project.urls]
Homepage = "https://github.com/spacetelescope/stsci.imagestats"
Tracker = "https://github.com/spacetelescope/stsci.imagestats/issues"
Documentation = "https://stsciimagestats.readthedocs.io/en/stable/"
"Source Code" = "https://github.com/spacetelescope/stsci.imagestats"
>>>>>>> 51567af2

[project.optional-dependencies]
docs = [
    "numpydoc",
    "sphinx",
    "sphinx-automodapi",
    "sphinx-rtd-theme",
    "stsci-rtd-theme",
]
<<<<<<< HEAD
test = [
    "pytest>=7.0",
]

[project.urls]
Tracker = "https://github.com/spacetelescope/stsci.imagestats/issues"
Documentation = "https://stsciimagestats.readthedocs.io/en/stable/"
"Source Code" = "https://github.com/spacetelescope/stsci.imagestats"


[build-system]
requires = [
    "setuptools>=38.2.5",
    "setuptools_scm>=6.2",
=======

[build-system]
requires = [
    "setuptools>=61.2",
    "setuptools_scm[toml] >=3.4",
>>>>>>> 51567af2
    "wheel",
    "numpy>=1.25,<2",
]
build-backend = "setuptools.build_meta"

<<<<<<< HEAD
[tool.setuptools]
license-files = ["LICENSE.txt"]
zip-safe = false
=======
[tool.setuptools_scm]
write_to = "stsci/imagestats/_version.py"

[tool.setuptools]
zip-safe = false
include-package-data = false
namespace-packages = [
    "stsci",
]

[tool.setuptools.packages.find]
namespaces = false
>>>>>>> 51567af2

[tool.setuptools.package-data]
"*" = [
    "README.md",
<<<<<<< HEAD
]

[tool.setuptools.packages.find]
namespaces = true


[tool.setuptools_scm]
write_to = "stsci/imagestats/_version.py"
=======
    "LICENSE.txt",
]

[tool.build-sphinx]
source-dir = "docs"
build-dir = "docs"
all_files = "1"

[tool.distutils.upload_docs]
upload-dir = "docs/_build/html"
show-response = 1
>>>>>>> 51567af2
<|MERGE_RESOLUTION|>--- conflicted
+++ resolved
@@ -1,28 +1,16 @@
 [project]
 name = "stsci.imagestats"
-<<<<<<< HEAD
-dynamic = ["version"]
-description = "Compute sigma-clipped statistics on data arrays"
-readme = "README.rst"
-authors = [
-    {name = "Warren Hack", email = "help@stsci.edu"},
-    {name = "Christopher Hanley", email = "help@stsci.edu"},
-]
-license = { text = "BSD-3-Clause" }
-requires-python = ">=3.8"
-=======
 description = "Compute sigma-clipped statistics on data arrays"
 requires-python = ">=3.7"
 authors = [
     { name = "Warren Hack", email = "help@stsci.edu" },
     { name = "Christopher Hanley" },
 ]
->>>>>>> 51567af2
+license = { text = "BSD-3-Clause" }
 classifiers = [
     "Intended Audience :: Science/Research",
     "License :: OSI Approved :: BSD License",
     "Operating System :: OS Independent",
-<<<<<<< HEAD
     "Programming Language :: C",
     "Programming Language :: Cython",
     "Programming Language :: Python :: 3",
@@ -34,15 +22,6 @@
 dependencies = [
     "numpy>=1.20",
 ]
-=======
-    "Programming Language :: Python",
-    "Topic :: Scientific/Engineering :: Astronomy",
-    "Topic :: Software Development :: Libraries :: Python Modules",
-    "Development Status :: 7 - Inactive",
-]
-dependencies = [
-    "numpy>=1.14",
-]
 dynamic = [
     "version",
 ]
@@ -51,16 +30,11 @@
 file = "README.rst"
 content-type = "text/x-rst"
 
-[project.license]
-file = "LICENSE.txt"
-content-type = "text/plain"
-
 [project.urls]
 Homepage = "https://github.com/spacetelescope/stsci.imagestats"
 Tracker = "https://github.com/spacetelescope/stsci.imagestats/issues"
 Documentation = "https://stsciimagestats.readthedocs.io/en/stable/"
 "Source Code" = "https://github.com/spacetelescope/stsci.imagestats"
->>>>>>> 51567af2
 
 [project.optional-dependencies]
 docs = [
@@ -70,67 +44,37 @@
     "sphinx-rtd-theme",
     "stsci-rtd-theme",
 ]
-<<<<<<< HEAD
 test = [
     "pytest>=7.0",
 ]
 
-[project.urls]
-Tracker = "https://github.com/spacetelescope/stsci.imagestats/issues"
-Documentation = "https://stsciimagestats.readthedocs.io/en/stable/"
-"Source Code" = "https://github.com/spacetelescope/stsci.imagestats"
-
-
-[build-system]
-requires = [
-    "setuptools>=38.2.5",
-    "setuptools_scm>=6.2",
-=======
-
 [build-system]
 requires = [
     "setuptools>=61.2",
-    "setuptools_scm[toml] >=3.4",
->>>>>>> 51567af2
+    "setuptools_scm[toml] >=6.2",
     "wheel",
     "numpy>=1.25,<2",
 ]
 build-backend = "setuptools.build_meta"
 
-<<<<<<< HEAD
-[tool.setuptools]
-license-files = ["LICENSE.txt"]
-zip-safe = false
-=======
-[tool.setuptools_scm]
-write_to = "stsci/imagestats/_version.py"
-
 [tool.setuptools]
 zip-safe = false
-include-package-data = false
+license-files = ["LICENSE.txt"]
 namespace-packages = [
     "stsci",
 ]
 
 [tool.setuptools.packages.find]
-namespaces = false
->>>>>>> 51567af2
+namespaces = true
 
 [tool.setuptools.package-data]
 "*" = [
     "README.md",
-<<<<<<< HEAD
+    "LICENSE.txt",
 ]
-
-[tool.setuptools.packages.find]
-namespaces = true
-
 
 [tool.setuptools_scm]
 write_to = "stsci/imagestats/_version.py"
-=======
-    "LICENSE.txt",
-]
 
 [tool.build-sphinx]
 source-dir = "docs"
@@ -140,4 +84,3 @@
 [tool.distutils.upload_docs]
 upload-dir = "docs/_build/html"
 show-response = 1
->>>>>>> 51567af2
