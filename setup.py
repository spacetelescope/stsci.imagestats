#!/usr/bin/env python
import numpy
import sys
from setuptools import setup, Extension


# Setup C module include directories
include_dirs = [numpy.get_include()]

# Setup C module macros
define_macros = [('NUMPY', '1')]

# Handle MSVC `wcsset` redefinition
if sys.platform == 'win32':
    define_macros += [
        ('_CRT_SECURE_NO_WARNING', None),
        ('__STDC__', 1)
    ]

<<<<<<< HEAD

setup(
    ext_modules=[
        Extension('stsci.imagestats.buildHistogram',
                  ['src/buildHistogram.c'],
                  include_dirs=include_dirs,
                  define_macros=define_macros),
        Extension('stsci.imagestats.computeMean',
                  ['src/computeMean.c'],
                  include_dirs=include_dirs,
                  define_macros=define_macros),
    ],
=======
ext_modules = [
    Extension('stsci.imagestats.buildHistogram',
              ['src/buildHistogram.c'],
              include_dirs=include_dirs,
              define_macros=define_macros),
    Extension('stsci.imagestats.computeMean',
              ['src/computeMean.c'],
              include_dirs=include_dirs,
              define_macros=define_macros),
]

setup(
    ext_modules=ext_modules,
>>>>>>> 51567af2
)<|MERGE_RESOLUTION|>--- conflicted
+++ resolved
@@ -17,8 +17,6 @@
         ('__STDC__', 1)
     ]
 
-<<<<<<< HEAD
-
 setup(
     ext_modules=[
         Extension('stsci.imagestats.buildHistogram',
@@ -30,19 +28,4 @@
                   include_dirs=include_dirs,
                   define_macros=define_macros),
     ],
-=======
-ext_modules = [
-    Extension('stsci.imagestats.buildHistogram',
-              ['src/buildHistogram.c'],
-              include_dirs=include_dirs,
-              define_macros=define_macros),
-    Extension('stsci.imagestats.computeMean',
-              ['src/computeMean.c'],
-              include_dirs=include_dirs,
-              define_macros=define_macros),
-]
-
-setup(
-    ext_modules=ext_modules,
->>>>>>> 51567af2
 )